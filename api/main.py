from __future__ import annotations

import asyncio
import hashlib
import io
<<<<<<< HEAD
import json
from typing import List, Tuple, Union
=======
from typing import Any
import json
>>>>>>> e69333d2

import aiohttp
import redis
from fastapi import FastAPI, UploadFile
from fastapi.middleware.cors import CORSMiddleware
from fastapi.responses import ORJSONResponse
<<<<<<< HEAD
from nn import NN
=======
>>>>>>> e69333d2
from PIL import Image
from starlette.responses import FileResponse
from nn import NN

REDIS_CONFIG = {"host": "localhost", "port": 6379, "decode_responses": True}
ONNX_MODEL_PATH = "model.onnx"

r = redis.Redis(**REDIS_CONFIG)
nn = NN(ONNX_MODEL_PATH)


def api_result(
    *,
    error: str = "",
    invert: int = -1,
    sha1: str = "",
    url: str = "",
) -> dict[str, Any]:
    result = {"invert": invert, "sha1": sha1, "error": error}
    if url:
        result["url"] = url

    return result


def error(message: str, sha1: str = "", url: str = "") -> dict[str, Any]:
    return api_result(
        error=message,
        sha1=sha1,
        url=url,
    )


async def fetch_image(url: str) -> dict[str, Any] | tuple[bytes, str]:
    try:
<<<<<<< HEAD
      async with aiohttp.ClientSession() as session:
        async with session.get(url, max_redirects=10) as response:
          # Check for non-success status
          if response.status != 200:
            return error("Failed to fetch image from URL")
          content = await response.read()
          content_type = response.headers.get('Content-Type', 'application/octet-stream')
          return content, content_type
    except Exception as e:
      return error(f"Error: An unexpected error occurred while fetching the URL")

  @app.post("/api/url", response_class=ORJSONResponse)
  async def process_urls(urls: list[str]) -> List[dict]:
    urls_json = json.dumps(urls)
    if (cached := r.get(urls_json)) is not None:
      return ORJSONResponse(json.loads(cached))
    results = []
    for url in urls:
      if (sha1 := r.get(url)) is not None:
        if (invert := r.get(sha1)) is not None:
            results.append({"invert": int(invert), "sha1": sha1, "error": "", "url": url})
            continue
      res = await fetch_image(url)
      if type(res) == dict:
        results.append(res)
        continue
      content, content_type = res
      if not content:
        results.appned(error("No image provided"))
        continue
      if content_type not in ["image/jpg", "image/jpeg", "image/png"]:
        results.append(error("Only jpg, jpeg, and png (non-transparent) images are supported"))
        continue
      sha1 = hashlib.sha1(content).hexdigest()
      r.set(url, sha1)
      if (invert := r.get(sha1)) is not None:
        results.append({"invert": int(invert), "sha1": sha1, "error": "", "url": url})
        continue
      try:
        image = Image.open(io.BytesIO(content)).convert('RGB')
      except IOError:
        results.append(error("Invalid image format", sha1=sha1, url=url))
        continue
      except Exception as e:
        results.append(error("An unexpected error occurred while processing the image", sha1=sha1, url=url))
        continue
      invert = nn.pred(image)
      r.set(sha1, invert)
      results.append({"invert": invert, "sha1": sha1, "error": "", "url": url})
    r.set(urls_json, json.dumps(results))
    r.expire(urls_json, 86400)
    return ORJSONResponse(results)

  @app.post("/api/sha1")
  async def process_sha1s(sha1s: list[str]) -> List[dict]:
    results = []
    for sha1 in sha1s:
      if (invert := r.get(sha1)) is not None:
        results.append({"invert": int(invert), "sha1": sha1, "error": ""})
      else:
        results.append(error("No image found with the provided SHA1 hash"))
    return results

  return app
=======
        async with aiohttp.ClientSession() as session:
            async with session.get(url, max_redirects=10) as response:
                # Check for non-success status
                if response.status != 200:
                    return error("Failed to fetch image from URL")

                content = await response.read()
                content_type = response.headers.get(
                    "Content-Type",
                    "application/octet-stream",
                )

                return content, content_type
    except Exception:
        return error("Error: An unexpected error occurred while fetching the URL")


def process_content(
    content: bytes,
    content_type: str,
    *,
    url: str = "",
) -> dict[str, Any]:
    if not content:
        return error("No image provided")

    if content_type not in ("image/jpg", "image/jpeg", "image/png"):
        return error("Only jpg, jpeg, and png (non-transparent) images are supported")

    sha1 = hashlib.sha1(content).hexdigest()
    r.set(url, sha1)

    if (invert := r.get(sha1)) is not None:
        return api_result(invert=int(invert), sha1=sha1, url=url)

    try:
        image = Image.open(io.BytesIO(content)).convert("RGB")
    except OSError:
        return error("Invalid image format", sha1=sha1, url=url)
    except Exception:
        return error(
            "An unexpected error occurred while processing the image",
            sha1=sha1,
            url=url,
        )

    invert = nn.pred(image)
    r.set(sha1, invert)

    return api_result(invert=invert, sha1=sha1, url=url)


def create_app() -> FastAPI:
    app = FastAPI()
    app.add_middleware(
        CORSMiddleware,
        allow_origins=["*"],
        allow_credentials=False,
        allow_methods=["*"],
        allow_headers=["*"],
    )

    @app.get("/")
    async def read_index():
        return FileResponse("index.html")

    @app.post("/api/file")
    async def process_files(files: list[UploadFile]) -> list[dict[str, Any]]:
        results = []

        for file in files:
            content = await file.read()
            results.append(process_content(content, file.content_type))

        return results

    @app.post("/api/url", response_class=ORJSONResponse)
    async def process_urls(urls: list[str]) -> list[dict[str, Any]]:
        urls_json = json.dumps(urls)
        if (cached := r.get(urls_json)) is not None:
            return ORJSONResponse(json.loads(cached))

        results = [
            api_result(invert=int(invert), sha1=sha1, url=url)
            for url in urls
            if (sha1 := r.get(url)) is not None and (invert := r.get(sha1)) is not None
        ]
        urls = [url for url in urls if url not in [result["url"] for result in results]]
        fetched = await asyncio.gather(*[fetch_image(url) for url in urls])

        for url, res in zip(urls, fetched):
            if isinstance(res, dict):
                results.append(res)
                continue

            content, content_type = res
            results.append(process_content(content, content_type, url=url))

        r.set(urls_json, json.dumps(results), ex=86400)

        return results

    @app.post("/api/sha1")
    async def process_sha1s(sha1s: list[str]) -> list[dict]:
        results = []

        for sha1 in sha1s:
            if (invert := r.get(sha1)) is None:
                results.append(error("No image found with the provided SHA1 hash"))
            else:
                results.append(api_result(invert=int(invert), sha1=sha1))

        return results

    return app

>>>>>>> e69333d2

app = create_app()<|MERGE_RESOLUTION|>--- conflicted
+++ resolved
@@ -3,23 +3,14 @@
 import asyncio
 import hashlib
 import io
-<<<<<<< HEAD
 import json
-from typing import List, Tuple, Union
-=======
 from typing import Any
-import json
->>>>>>> e69333d2
 
 import aiohttp
 import redis
 from fastapi import FastAPI, UploadFile
 from fastapi.middleware.cors import CORSMiddleware
 from fastapi.responses import ORJSONResponse
-<<<<<<< HEAD
-from nn import NN
-=======
->>>>>>> e69333d2
 from PIL import Image
 from starlette.responses import FileResponse
 from nn import NN
@@ -55,72 +46,6 @@
 
 async def fetch_image(url: str) -> dict[str, Any] | tuple[bytes, str]:
     try:
-<<<<<<< HEAD
-      async with aiohttp.ClientSession() as session:
-        async with session.get(url, max_redirects=10) as response:
-          # Check for non-success status
-          if response.status != 200:
-            return error("Failed to fetch image from URL")
-          content = await response.read()
-          content_type = response.headers.get('Content-Type', 'application/octet-stream')
-          return content, content_type
-    except Exception as e:
-      return error(f"Error: An unexpected error occurred while fetching the URL")
-
-  @app.post("/api/url", response_class=ORJSONResponse)
-  async def process_urls(urls: list[str]) -> List[dict]:
-    urls_json = json.dumps(urls)
-    if (cached := r.get(urls_json)) is not None:
-      return ORJSONResponse(json.loads(cached))
-    results = []
-    for url in urls:
-      if (sha1 := r.get(url)) is not None:
-        if (invert := r.get(sha1)) is not None:
-            results.append({"invert": int(invert), "sha1": sha1, "error": "", "url": url})
-            continue
-      res = await fetch_image(url)
-      if type(res) == dict:
-        results.append(res)
-        continue
-      content, content_type = res
-      if not content:
-        results.appned(error("No image provided"))
-        continue
-      if content_type not in ["image/jpg", "image/jpeg", "image/png"]:
-        results.append(error("Only jpg, jpeg, and png (non-transparent) images are supported"))
-        continue
-      sha1 = hashlib.sha1(content).hexdigest()
-      r.set(url, sha1)
-      if (invert := r.get(sha1)) is not None:
-        results.append({"invert": int(invert), "sha1": sha1, "error": "", "url": url})
-        continue
-      try:
-        image = Image.open(io.BytesIO(content)).convert('RGB')
-      except IOError:
-        results.append(error("Invalid image format", sha1=sha1, url=url))
-        continue
-      except Exception as e:
-        results.append(error("An unexpected error occurred while processing the image", sha1=sha1, url=url))
-        continue
-      invert = nn.pred(image)
-      r.set(sha1, invert)
-      results.append({"invert": invert, "sha1": sha1, "error": "", "url": url})
-    r.set(urls_json, json.dumps(results))
-    r.expire(urls_json, 86400)
-    return ORJSONResponse(results)
-
-  @app.post("/api/sha1")
-  async def process_sha1s(sha1s: list[str]) -> List[dict]:
-    results = []
-    for sha1 in sha1s:
-      if (invert := r.get(sha1)) is not None:
-        results.append({"invert": int(invert), "sha1": sha1, "error": ""})
-      else:
-        results.append(error("No image found with the provided SHA1 hash"))
-    return results
-
-  return app
-=======
         async with aiohttp.ClientSession() as session:
             async with session.get(url, max_redirects=10) as response:
                 # Check for non-success status
@@ -237,6 +162,5 @@
 
     return app
 
->>>>>>> e69333d2
 
 app = create_app()